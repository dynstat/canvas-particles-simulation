// ====================================================
// STEP 1: CODEBASE STRUCTURE AND CONFIGURATION
// ====================================================
// Wrap in an IIFE to avoid global scope pollution - prevents variables and functions from leaking to global scope
(function () {

    // 1.1 - CONFIGURATION PARAMETERS
    // This object contains all configurable parameters for the particle system
    const config = {
        particleBaseCount: 100,         // Base number of particles for small screens
        particleCountLargeScreenFactor: 4.5, // Multiply base count for larger screens
        smallScreenWidthThreshold: 600, // Width threshold to determine small/large screen
        particleRadiusMin: 1,           // Minimum particle radius
        particleRadiusMax: 11,          // Maximum particle radius (exclusive)
        particleVelocityFactor: 1.0,    // Controls initial particle speed
        mouseInteractionRadius: 200,    // Radius of mouse influence area
        particlePushFriction: 0.55,     // Friction factor - lower value means push force fades faster
        connectionMaxDistance: 100,     // Maximum distance for particle connections
        connectionMaxPeers: 4,          // Maximum number of connections per particle
        connectionOpacityFactor: 0.5,   // Base opacity multiplier for connection lines
        gradientColors: ['#d4362b', '#f89334', '#e4e706', '#00c975', '#1091e7'] // Colors for gradient
    };

    // 1.2 - UTILITY FUNCTIONS
    // Helper function to generate random float between min and max (inclusive of min, exclusive of max)
    function random(min, max) {
        return Math.random() * (max - min) + min;
    }

    // Helper function to generate random integer between min and max (inclusive of min, exclusive of max)
    function randomInt(min, max) {
        return Math.floor(random(min, max));
    }

    // ====================================================
    // STEP 2: PARTICLE DEFINITION
    // ====================================================
    // Defines individual particle behavior and properties
    class Particle {
        constructor(canvasWidth, canvasHeight) {
            // 2.1 - PARTICLE INITIALIZATION
            // Generate random radius within configured range
            this.radius = randomInt(config.particleRadiusMin, config.particleRadiusMax);
            
            // Set random position ensuring particle is fully inside canvas bounds
            this.x = random(this.radius, canvasWidth - this.radius);
            this.y = random(this.radius, canvasHeight - this.radius);
            
            // Set random initial velocity with configured factor
            this.vx = random(-0.5, 0.5) * config.particleVelocityFactor;
            this.vy = random(-0.5, 0.5) * config.particleVelocityFactor;
            
            // Initialize push forces (for mouse interaction) to zero
            this.pushX = 0;
            this.pushY = 0;
            
            // Copy friction value from config
            this.friction = config.particlePushFriction;
        }

        // 2.2 - PHYSICS SIMULATION
        // Updates particle position and handles collisions
        applyPhysics(canvasWidth, canvasHeight) {
            // Apply friction to reduce push force over time
            this.pushX *= this.friction;
            this.pushY *= this.friction;

            // Update position based on velocity and push force
            this.x += this.pushX + this.vx;
            this.y += this.pushY + this.vy;

            // 2.3 - BOUNDARY COLLISION HANDLING
            // Left boundary collision
            if (this.x < this.radius) {
                this.x = this.radius;        // Reposition to boundary
                this.vx *= -1;               // Reverse velocity (bounce)
                this.pushX *= -0.5;          // Reduce and reverse push force
            } 
            // Right boundary collision
            else if (this.x > canvasWidth - this.radius) {
                this.x = canvasWidth - this.radius;
                this.vx *= -1;
                this.pushX *= -0.5;
            }
            
            // Top boundary collision
            if (this.y < this.radius) {
                this.y = this.radius;
                this.vy *= -1;
                this.pushY *= -0.5;
            } 
            // Bottom boundary collision
            else if (this.y > canvasHeight - this.radius) {
                this.y = canvasHeight - this.radius;
                this.vy *= -1;
                this.pushY *= -0.5;
            }

            // Optional damping code (commented out)
            // this.pushX *= 0.99;
            // this.pushY *= 0.99;
        }

        // 2.4 - RENDERING
        // Draws the particle on the canvas
        draw(ctx) {
            ctx.beginPath();                             // Start a new path
            ctx.arc(this.x, this.y, this.radius, 0, Math.PI * 2); // Draw full circle
            ctx.fill();                                  // Fill with current context fillStyle
        }
    }

    // ====================================================
    // STEP 3: PARTICLE SYSTEM MANAGER
    // ====================================================
    // Main class that manages all particles and rendering
    class ParticleSystem {
<<<<<<< HEAD
        // 3.1 - SYSTEM INITIALIZATION
        constructor(canvasSelector) {
            // Get canvas element from DOM
            this.canvas = document.querySelector(canvasSelector);
=======
        constructor(canvasSelector) { // the name of the element "canvas" will be passed into the canvasSelector parameter
            this.canvas = document.querySelector(canvasSelector);   // this will become document.querySelector("canvas")
>>>>>>> 45ddf036
            if (!this.canvas) {
                console.error("Canvas element not found:", canvasSelector);
                return;
            }
<<<<<<< HEAD
            
            // Get 2D rendering context
            this.ctx = this.canvas.getContext("2d");
            
            // Initialize empty particle array
=======
            this.ctx = this.canvas.getContext("2d");  // getting the context for using the canvas apo of the browser.
>>>>>>> 45ddf036
            this.particles = [];
            
            // Initialize canvas dimensions (will be set properly in handleResize)
            this.canvasWidth = 0;
            this.canvasHeight = 0;

            // 3.2 - MOUSE INTERACTION SETUP
            // Initialize mouse tracking object
            this.mouse = {
                x: undefined,
                y: undefined,
                radius: config.mouseInteractionRadius
            };

            // Bind methods to preserve 'this' context when used as event handlers
            this.handleMouseMove = this.handleMouseMove.bind(this);
            this.handleResize = this.handleResize.bind(this);
            this.animate = this.animate.bind(this);

            // Start initialization
            this.init();
        }

        // 3.3 - INITIALIZATION SEQUENCE
        init() {
            this.handleResize();        // Set initial size and create particles
            this.setupEventListeners(); // Set up event listeners
            this.animate();             // Start animation loop
        }

        // 3.4 - EVENT LISTENER SETUP
        setupEventListeners() {
            window.addEventListener('mousemove', this.handleMouseMove);
            window.addEventListener('resize', this.handleResize);
            // Comment indicates touch support could be added here
        }

        // 3.5 - MOUSE MOVEMENT HANDLER
        // Updates mouse position when mouse moves
        handleMouseMove(event) {
            this.mouse.x = event.clientX;
            this.mouse.y = event.clientY;
        }

        // 3.6 - WINDOW RESIZE HANDLER
        // Updates canvas dimensions and recreates particles on window resize
        handleResize() {
            // Set canvas dimensions to match window
            this.canvasWidth = window.innerWidth;
            this.canvasHeight = window.innerHeight;
            this.canvas.width = this.canvasWidth;
            this.canvas.height = this.canvasHeight;

            // Update gradient styling and recreate particles
            this.applyGradientStyle();
            this.createParticles();
        }

        // 3.7 - GRADIENT STYLING
        // Creates a linear gradient for particles and connections
        applyGradientStyle() {
            // Create gradient from top-left to bottom-right
            const gradient = this.ctx.createLinearGradient(0, 0, this.canvasWidth, this.canvasHeight);
            
            // Calculate step size for evenly distributing colors
            const step = 1 / (config.gradientColors.length - 1);
            
            // Add each color at its calculated position
            config.gradientColors.forEach((color, index) => {
                gradient.addColorStop(Math.min(index * step, 1.0), color); // Ensure stop is <= 1
            });
            
            // Apply gradient to both stroke (lines) and fill (particles)
            this.ctx.strokeStyle = gradient;
            this.ctx.fillStyle = gradient;
        }

        // ====================================================
        // STEP 4: PARTICLE MANAGEMENT
        // ====================================================
        
        // 4.1 - PARTICLE CREATION
        // Creates particles based on screen size
        createParticles() {
            // Clear existing particles
            this.particles = [];
            
            // Calculate particle count based on screen width
            const count = this.canvasWidth > config.smallScreenWidthThreshold
                ? config.particleBaseCount * config.particleCountLargeScreenFactor
                : config.particleBaseCount;

            // Create particles and add to array
            for (let i = 0; i < count; i++) {
                this.particles.push(new Particle(this.canvasWidth, this.canvasHeight));
            }
            
            // Initialize mouse position off-screen until first mouse movement
            this.mouse.x = -config.mouseInteractionRadius * 2;
            this.mouse.y = -config.mouseInteractionRadius * 2;
        }

        // 4.2 - MOUSE INTERACTION PHYSICS
        // Applies repulsive force to particles near mouse
        applyMouseInteraction() {
            // Skip if mouse position is undefined
            if (this.mouse.x === undefined || this.mouse.y === undefined) return;

            // Loop through all particles
            for (const particle of this.particles) {
                // Calculate vector from mouse to particle
                const dx = particle.x - this.mouse.x;
                const dy = particle.y - this.mouse.y;
                
                // Calculate distance using hypot (Pythagoras)
                const distance = Math.hypot(dx, dy);

                // Only apply force if particle is within radius and not too close
                if (distance < this.mouse.radius && distance > 0.1) {
                    // Calculate unit vector for force direction
                    const forceDirectionX = dx / distance;
                    const forceDirectionY = dy / distance;
                    
                    // Calculate force magnitude - stronger near mouse, weaker at edge
                    const forceMagnitude = (1 - distance / this.mouse.radius);

                    // Apply push force to particle
                    particle.pushX += forceDirectionX * forceMagnitude * 5;
                    particle.pushY += forceDirectionY * forceMagnitude * 5;
                }
            }
        }

        // 4.3 - PARTICLE CONNECTION RENDERING
        // Draws lines between nearby particles
        drawConnections() {
            // Square max distance for efficiency (avoids square root in distance check)
            const maxDistSq = config.connectionMaxDistance * config.connectionMaxDistance;

            // Check each particle
            for (let i = 0; i < this.particles.length; i++) {
                let connections = 0;
                const p1 = this.particles[i];

                // Compare with all subsequent particles (to avoid checking pairs twice)
                for (let j = i + 1; j < this.particles.length; j++) {
                    // Break if max connections reached for current particle
                    if (connections >= config.connectionMaxPeers) break;

                    const p2 = this.particles[j];
                    
                    // Calculate squared distance between particles
                    const dx = p1.x - p2.x;
                    const dy = p1.y - p2.y;
                    const distSq = dx * dx + dy * dy;

                    // If particles are close enough, draw connection
                    if (distSq < maxDistSq) {
                        this.ctx.save();  // Save current context state
                        
                        // Calculate actual distance for opacity
                        const distance = Math.sqrt(distSq);
                        
                        // Calculate opacity based on distance - closer = more opaque
                        const opacity = (1 - (distance / config.connectionMaxDistance)) * config.connectionOpacityFactor;
                        this.ctx.globalAlpha = Math.max(0, Math.min(opacity, 1)); // Clamp to valid range

                        // Draw line between particles
                        this.ctx.beginPath();
                        this.ctx.moveTo(p1.x, p1.y);
                        this.ctx.lineTo(p2.x, p2.y);
                        this.ctx.stroke();
                        
                        this.ctx.restore(); // Restore context state
                        connections++;      // Increment connection count
                    }
                }
            }
        }

        // ====================================================
        // STEP 5: ANIMATION LOOP
        // ====================================================
        // Main render loop that updates and draws all elements
        animate() {
            // 5.1 - Clear previous frame
            this.ctx.clearRect(0, 0, this.canvasWidth, this.canvasHeight);

            // 5.2 - Apply mouse interactions
            this.applyMouseInteraction();

            // 5.3 - Update particle physics
            for (const particle of this.particles) {
                particle.applyPhysics(this.canvasWidth, this.canvasHeight);
            }

            // 5.4 - Draw connections between particles
            // (Drawn first so particles appear on top)
            this.drawConnections();

            // 5.5 - Draw all particles
            for (const particle of this.particles) {
                particle.draw(this.ctx);
            }

            // 5.6 - Schedule next frame
            requestAnimationFrame(this.animate);
        }
    }

    // ====================================================
    // STEP 6: APPLICATION INITIALIZATION
    // ====================================================
    // Initialize the system when DOM is ready
    document.addEventListener('DOMContentLoaded', () => {
        new ParticleSystem('canvas');
    });

})(); // End IIFE - Immediately Invoked Function Expression<|MERGE_RESOLUTION|>--- conflicted
+++ resolved
@@ -41,19 +41,19 @@
             // 2.1 - PARTICLE INITIALIZATION
             // Generate random radius within configured range
             this.radius = randomInt(config.particleRadiusMin, config.particleRadiusMax);
-            
+
             // Set random position ensuring particle is fully inside canvas bounds
             this.x = random(this.radius, canvasWidth - this.radius);
             this.y = random(this.radius, canvasHeight - this.radius);
-            
+
             // Set random initial velocity with configured factor
             this.vx = random(-0.5, 0.5) * config.particleVelocityFactor;
             this.vy = random(-0.5, 0.5) * config.particleVelocityFactor;
-            
+
             // Initialize push forces (for mouse interaction) to zero
             this.pushX = 0;
             this.pushY = 0;
-            
+
             // Copy friction value from config
             this.friction = config.particlePushFriction;
         }
@@ -75,20 +75,20 @@
                 this.x = this.radius;        // Reposition to boundary
                 this.vx *= -1;               // Reverse velocity (bounce)
                 this.pushX *= -0.5;          // Reduce and reverse push force
-            } 
+            }
             // Right boundary collision
             else if (this.x > canvasWidth - this.radius) {
                 this.x = canvasWidth - this.radius;
                 this.vx *= -1;
                 this.pushX *= -0.5;
             }
-            
+
             // Top boundary collision
             if (this.y < this.radius) {
                 this.y = this.radius;
                 this.vy *= -1;
                 this.pushY *= -0.5;
-            } 
+            }
             // Bottom boundary collision
             else if (this.y > canvasHeight - this.radius) {
                 this.y = canvasHeight - this.radius;
@@ -115,30 +115,21 @@
     // ====================================================
     // Main class that manages all particles and rendering
     class ParticleSystem {
-<<<<<<< HEAD
         // 3.1 - SYSTEM INITIALIZATION
         constructor(canvasSelector) {
             // Get canvas element from DOM
             this.canvas = document.querySelector(canvasSelector);
-=======
-        constructor(canvasSelector) { // the name of the element "canvas" will be passed into the canvasSelector parameter
-            this.canvas = document.querySelector(canvasSelector);   // this will become document.querySelector("canvas")
->>>>>>> 45ddf036
             if (!this.canvas) {
                 console.error("Canvas element not found:", canvasSelector);
                 return;
             }
-<<<<<<< HEAD
-            
+
             // Get 2D rendering context
             this.ctx = this.canvas.getContext("2d");
-            
+
             // Initialize empty particle array
-=======
-            this.ctx = this.canvas.getContext("2d");  // getting the context for using the canvas apo of the browser.
->>>>>>> 45ddf036
             this.particles = [];
-            
+
             // Initialize canvas dimensions (will be set properly in handleResize)
             this.canvasWidth = 0;
             this.canvasHeight = 0;
@@ -200,15 +191,15 @@
         applyGradientStyle() {
             // Create gradient from top-left to bottom-right
             const gradient = this.ctx.createLinearGradient(0, 0, this.canvasWidth, this.canvasHeight);
-            
+
             // Calculate step size for evenly distributing colors
             const step = 1 / (config.gradientColors.length - 1);
-            
+
             // Add each color at its calculated position
             config.gradientColors.forEach((color, index) => {
                 gradient.addColorStop(Math.min(index * step, 1.0), color); // Ensure stop is <= 1
             });
-            
+
             // Apply gradient to both stroke (lines) and fill (particles)
             this.ctx.strokeStyle = gradient;
             this.ctx.fillStyle = gradient;
@@ -217,13 +208,13 @@
         // ====================================================
         // STEP 4: PARTICLE MANAGEMENT
         // ====================================================
-        
+
         // 4.1 - PARTICLE CREATION
         // Creates particles based on screen size
         createParticles() {
             // Clear existing particles
             this.particles = [];
-            
+
             // Calculate particle count based on screen width
             const count = this.canvasWidth > config.smallScreenWidthThreshold
                 ? config.particleBaseCount * config.particleCountLargeScreenFactor
@@ -233,7 +224,7 @@
             for (let i = 0; i < count; i++) {
                 this.particles.push(new Particle(this.canvasWidth, this.canvasHeight));
             }
-            
+
             // Initialize mouse position off-screen until first mouse movement
             this.mouse.x = -config.mouseInteractionRadius * 2;
             this.mouse.y = -config.mouseInteractionRadius * 2;
@@ -250,7 +241,7 @@
                 // Calculate vector from mouse to particle
                 const dx = particle.x - this.mouse.x;
                 const dy = particle.y - this.mouse.y;
-                
+
                 // Calculate distance using hypot (Pythagoras)
                 const distance = Math.hypot(dx, dy);
 
@@ -259,7 +250,7 @@
                     // Calculate unit vector for force direction
                     const forceDirectionX = dx / distance;
                     const forceDirectionY = dy / distance;
-                    
+
                     // Calculate force magnitude - stronger near mouse, weaker at edge
                     const forceMagnitude = (1 - distance / this.mouse.radius);
 
@@ -287,7 +278,7 @@
                     if (connections >= config.connectionMaxPeers) break;
 
                     const p2 = this.particles[j];
-                    
+
                     // Calculate squared distance between particles
                     const dx = p1.x - p2.x;
                     const dy = p1.y - p2.y;
@@ -296,10 +287,10 @@
                     // If particles are close enough, draw connection
                     if (distSq < maxDistSq) {
                         this.ctx.save();  // Save current context state
-                        
+
                         // Calculate actual distance for opacity
                         const distance = Math.sqrt(distSq);
-                        
+
                         // Calculate opacity based on distance - closer = more opaque
                         const opacity = (1 - (distance / config.connectionMaxDistance)) * config.connectionOpacityFactor;
                         this.ctx.globalAlpha = Math.max(0, Math.min(opacity, 1)); // Clamp to valid range
@@ -309,7 +300,7 @@
                         this.ctx.moveTo(p1.x, p1.y);
                         this.ctx.lineTo(p2.x, p2.y);
                         this.ctx.stroke();
-                        
+
                         this.ctx.restore(); // Restore context state
                         connections++;      // Increment connection count
                     }
